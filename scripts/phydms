#!python

"""Phylogenetic inference using deep mutational scanning data.

Written by Jesse Bloom."""


import sys
import os
import re
import logging
import random
import time
import math
import multiprocessing
import scipy
import Bio.Phylo
import phydmslib
import phydmslib.constants
import phydmslib.file_io
import phydmslib.parsearguments
import phydmslib.models
import phydmslib.treelikelihood


def main():
    """Main body of script."""

    # Parse command line arguments
    parser = phydmslib.parsearguments.PhyDMSParser()
    args = vars(parser.parse_args())
    prog = parser.prog

    # create output directory if needed
    outdir = os.path.dirname(args['outprefix'])
    if outdir:
        if not os.path.isdir(outdir):
            if os.path.isfile(outdir):
                os.remove(outdir)
            os.mkdir(outdir)

    # output files, remove if they already exist
    modelparamsfile = '%s_modelparams.txt' % args['outprefix']
    loglikelihoodfile = '%s_loglikelihood.txt' % args['outprefix']
    treefile = "%s_tree.newick" % args['outprefix']
    omegafile = '%s_omegabysite.txt' % args['outprefix']
    logfile = "%s.log" % args['outprefix']
    to_remove = [modelparamsfile, loglikelihoodfile, treefile, omegafile, logfile]
    for f in to_remove:
        if os.path.isfile(f):
            os.remove(f)

    # Set up to log everything to logfile.
    logging.shutdown()
    logging.captureWarnings(True)
    versionstring = phydmslib.file_io.Versions()
    logging.basicConfig(format='%(asctime)s - %(levelname)s - %(message)s',
            level=logging.INFO)
    logger = logging.getLogger(prog)
    logfile_handler = logging.FileHandler(logfile)
    logger.addHandler(logfile_handler)
    formatter = logging.Formatter('%(asctime)s - %(levelname)s - %(message)s')
    logfile_handler.setFormatter(formatter)

    # begin execution
    try:
        # print some basic information
        logger.info('Beginning execution of {0} in directory {1}\n'.format(
                prog, os.getcwd()))
        logger.info('Progress is being logged to {0}\n'.format(logfile))
        logger.info("{0}\n".format(versionstring))
        logger.info('Parsed the following arguments:\n{0}\n'.format(
                '\n'.join(['\t{0} = {1}'.format(*tup) for tup in args.items()])))
        logger.info('Random number seed: {0}\n'.format(args['seed']))
        random.seed(args['seed'])

        # read alignment
        logger.info('Reading alignment from {0}'.format(args['alignment']))
        alignment = phydmslib.file_io.ReadCodonAlignment(args['alignment'],
                checknewickvalid=True)
        logger.info(('Read {0} aligned sequences from {1}, each consisting '
                'of {2} codons.\n').format(len(alignment), args['alignment'],
                len(alignment[0][1]) // 3))
        seqnames = set([head for (head, seq) in alignment])

        # process the substitution model
<<<<<<< HEAD
        freeparams = []
        if args['brlen'] == 'scale':
            logger.info("Scaling branch lengths by adding 'mu' parameter "
                    "to model.\n")
            freeparams.append('mu')
        elif args['brlen'] == 'optimize':
            raise RuntimeError('--brlen of optimize not yet implemented')
        elif args['brlen'] == 'fix':
            pass
        else:
            raise ValueError("Invalid --brlen of {0}".format(args['brlen']))
=======
>>>>>>> f9db2552
        yngkp_match = re.compile('^YNGKP_(?P<modelvariant>M\d+)$')
        if isinstance(args['model'], str) and yngkp_match.search(args['model']):
            for argname in ['randprefs', 'avgprefs', 'divpressure']:
                assert not args[argname], "'--%s' incompatible with YNKGP".format(
                            argname)
            assert not args['gammaomega'], ("Can't use --gammaomega with YNGKP "
                    "model; use 'model' of YNGKP_M5 to achieve the same result.")
            modelvariant = yngkp_match.search(args['model']).group('modelvariant')
            logger.info(('Codon substitution model with be {0} version '
                    'of YNGKP (Yang, Nielsen, Goldman, & Pederson. Genetics. '
                    '155:431-449).').format(modelvariant))
            e_pw = scipy.ones((3,phydmslib.constants.N_NT), dtype='float')
            for p in range(3):
                for (w, nt) in phydmslib.constants.INDEX_TO_NT.items():
                    e_pw[p][w] = sum([list(seq)[p::3].count(nt) for (head, seq)
                            in alignment])
            e_pw = e_pw / e_pw.sum(axis=1)[0]
            nsites = int(len(alignment[0][1])/3)
            model = phydmslib.models.YNGKP_M0(e_pw, nsites, freeparams=
                    ['mu', 'omega', 'kappa'])
            if modelvariant == 'M0':
                pass
            elif modelvariant == 'M5':
                logger.info(('For this {0} model, omega will be drawn from '
                        '{1} gamma-distributed categories.').format(
                        args['model'], args['ncats']))
                model = phydmslib.models.GammaDistributedOmegaModel(
                        model, args['ncats'])
            else:
                raise ValueError("Invalid variant {0} in {1}".format(
                        modelvariant, args['model']))
        elif (isinstance(args['model'], tuple) and len(args['model']) == 2 and
                args['model'][0] == 'ExpCM'):
            prefsfile = args['model'][1]
            logger.info(('The model will be an ExpCM informed by site-specific '
                    'amino-acid preferences in {0}').format(prefsfile))
            for (argname, desc) in [('avgprefs', 'averaged'),
                    ('randprefs', 'randomized')]:
                if args[argname]:
                    logger.info('Preferences will be {0} across sites.'.format(desc))
            prefs = phydmslib.file_io.readPrefs(prefsfile, minpref=args['minpref'],
                    avgprefs=args['avgprefs'], randprefs=args['randprefs'],
                    seed=args['seed'])
            sites = sorted(prefs.keys())
            prefslist = [prefs[r] for r in sites] # convert from dict to list
            assert len(prefs) == len(alignment[0][1]) // 3, ("The number of "
                    "preferences in {0} does not match the number of codon "
                    "sites in the alignment").format(prefsfile)
            logger.info(('Successfully read site-specific amino-acid preferences '
                    'for all {0} sites.\n').format(len(prefs)))
            freeparams = ['mu', 'kappa', 'omega', 'beta']
            if args['fitphi']:
                assert not args['divpressure'], (
                        "Can't use --divpressure and --fitphi")
                freeparams.append('eta')
                logger.info('Nucleotide frequency parameters phi will '
                        'be optimized by maximum likelihood.\n')
                model = phydmslib.models.ExpCM(prefslist, freeparams=freeparams)
            else:
                g = scipy.ndarray(phydmslib.constants.N_NT, dtype='float')
                for (w, nt) in phydmslib.constants.INDEX_TO_NT.items():
                    g[w] = sum([seq.count(nt) for (head, seq) in alignment])
                assert len(alignment) * len(prefs) * 3 == (g.sum() +
                        sum([seq.count('-') for (head, seq) in alignment])), (
                        "Alignment contains invalid nucleotide characters")
                g /= g.sum()
                logger.info('Nucleotide frequency parameters phi will be '
                        'set so stationary state matches alignment '
                        'nucleotide frequencies of {0}\n'.format(
                        ', '.join(['{0} = {1:.3f}'.format(nt, g[w]) for
                        (w, nt) in phydmslib.constants.INDEX_TO_NT.items()])))
                if not args['divpressure']:
                    model = phydmslib.models.ExpCM_empirical_phi(prefslist, g,
                        freeparams=freeparams)
                else:
                    for otherarg in ['omegabysite']:
                        if otherarg in args and args[otherarg]:
                            raise ValueError("Can't use --divpressure and "
                                    "--{0}".format(otherarg))
                    freeparams.append('omega2')
                    divpressure = phydmslib.file_io.readDivPressure(
                            args['divpressure'])
                    assert set(prefs.keys()) == set(divpressure.keys()), (
                            "The sites in {0} are different from {1}.".format(
                            args['divpressure'], prefsfile))
                    logger.info(('Read diversifying pressure from {0} '
                            'for all sites.').format(args['divpressure']))
                    divPressureSites = list(divpressure.keys())
                    divpressure = scipy.array([divpressure[x] for x in
                            sorted(divPressureSites)])
                    model = phydmslib.models.ExpCM_empirical_phi_divpressure(
                            prefslist, g, divpressure, freeparams=freeparams)
            if args['gammaomega']:
                logger.info(('Omega will be drawn from {0} gamma-distributed '
                            'categories.\n').format(args['ncats']))
                model = phydmslib.models.GammaDistributedOmegaModel(
                        model, args['ncats'])
        else:
            raise ValueError("Invalid model of %s" % args['model'])

        # read tree
        logger.info("Reading tree from %s" % args['tree'])
        tree = Bio.Phylo.read(args['tree'], 'newick')
        tipnames = set([clade.name for clade in tree.get_terminals()])
        assert len(tipnames) == tree.count_terminals(), "non-unique tip names?"
        assert tipnames == seqnames, ("Names in alignment do not match those in "
                "tree.\nSequences in alignment but NOT in tree:\n\t{0}\n"
                "Sequences in tree but NOT in alignment:\n\t{1}".format(
                '\n\t'.join(seqnames - tipnames), '\n\t'.join(tipnames - seqnames)))
        logger.info('Tree has {0} tips.'.format(len(tipnames)))
        tree.root_at_midpoint()
        assert tree.is_bifurcating(), "Tree is not bifurcating: cannot handle"
        nadjusted = 0
        for node in tree.get_terminals() + tree.get_nonterminals():
            if node.branch_length < args['minbrlen']:
                nadjusted += 1
                node.branch_length = args['minbrlen']
        logger.info('Adjusted {0} branch lengths up to minbrlen {1}\n'.format(
                nadjusted, args['minbrlen']))

        # set up tree likelihood
        logger.info('Initializing TreeLikelihood..')
<<<<<<< HEAD
        if isinstance(model, phydmslib.models.DistributionModel):
            tl = phydmslib.treelikelihood.TreeLikelihoodDistribution(tree,
                    alignment, model)
        else:
            tl = phydmslib.treelikelihood.TreeLikelihood(tree, alignment, model)
=======
        tl = phydmslib.treelikelihood.TreeLikelihood(tree, alignment, model)
>>>>>>> f9db2552
        logger.info('TreeLikelihood initialized.')

        # maximize likelihood
        logger.info('Maximizing log likelihood (initially {0:.2f}).'.format(
                tl.loglik))
        if args['brlen'] == 'scale':
            optimize_brlen = False
            logger.info("Branch lengths will be scaled but not optimized "
                    "individually.")
        elif args['brlen'] == 'optimize':
            logger.info("Branch lengths will be optimized individually.")
            optimize_brlen = True
        else:
            raise ValueError("Invalid brlen {0}".format(args['brlen']))
        if args['profile']:
            import cProfile
            import pstats
            pstatsfile = '{0}_pstats'.format(args['outprefix'])
            logger.info('Maximizing with cProfile (probably slower).')
            logger.info('Profile stats will be in to {0}'.format(pstatsfile))
            maxresult = []
            def wrapper(maxresult): # wrapper to get return value from cProfile
                maxresult.append(tl.maximizeLikelihood(
                        optimize_brlen=optimize_brlen))
            cProfile.runctx('wrapper(maxresult)', globals(), locals(), pstatsfile)
            maxresult = maxresult[0]
            for psort in ['cumulative', 'tottime']:
                fname = '{0}_{1}.txt'.format(pstatsfile, psort)
                logger.info('Writing profile stats sorted by {0} to {1}'.format(
                        psort, fname))
                f = open(fname, 'w')
                s = pstats.Stats(pstatsfile, stream=f)
                s.strip_dirs()
                s.sort_stats(psort)
                s.print_stats()
                f.close()
        else:
            maxresult = tl.maximizeLikelihood(optimize_brlen=optimize_brlen)
        logger.info('Maximization complete:\n\t{0}'.format(
                maxresult.replace('\n', '\n\t')))
        logger.info('Optimized log likelihood is {0:.2f}.'.format(tl.loglik))
        logger.info('Writing log likelihood to {0}'.format(loglikelihoodfile))
        with open(loglikelihoodfile, 'w') as f:
            f.write('log likelihood = {0:.2f}'.format(tl.loglik))
        params = '\n\t'.join(['{0} = {1:6g}'.format(p, pvalue) for (p, pvalue)
                in sorted(tl.model.paramsReport.items())])
        logger.info('Model parameters after optimization:\n\t{0}'.format(params))
        logger.info('Writing model parameters to {0}'.format(modelparamsfile))
        with open(modelparamsfile, 'w') as f:
            f.write(params.replace('\t', ''))
        logger.info('Writing the optimized tree to {0}\n'.format(treefile))
        Bio.Phylo.write(tl.tree, treefile, 'newick')

        # get number of cpus for multiprocessing
        if args['ncpus'] == -1:
            args['ncpus'] = multiprocessing.cpu_count()
        assert args['ncpus'] >= 1, "{0} CPUs specified".format(args['ncpus'])
        logger.info("Using {0} CPUs for remaining computation.\n".format(
                args['ncpus']))

        # optimize a different omega for each site
        if args['omegabysite']:
            raise RuntimeError("omegabysite not yet implemented")

    except:
        logger.exception('Terminating %s at %s with ERROR' % (prog, time.asctime()))
        raise
    else:
        logger.info('Successful completion of %s' % prog)
    finally:
        logging.shutdown()



if __name__ == '__main__':
    main() # run the script<|MERGE_RESOLUTION|>--- conflicted
+++ resolved
@@ -84,20 +84,6 @@
         seqnames = set([head for (head, seq) in alignment])
 
         # process the substitution model
-<<<<<<< HEAD
-        freeparams = []
-        if args['brlen'] == 'scale':
-            logger.info("Scaling branch lengths by adding 'mu' parameter "
-                    "to model.\n")
-            freeparams.append('mu')
-        elif args['brlen'] == 'optimize':
-            raise RuntimeError('--brlen of optimize not yet implemented')
-        elif args['brlen'] == 'fix':
-            pass
-        else:
-            raise ValueError("Invalid --brlen of {0}".format(args['brlen']))
-=======
->>>>>>> f9db2552
         yngkp_match = re.compile('^YNGKP_(?P<modelvariant>M\d+)$')
         if isinstance(args['model'], str) and yngkp_match.search(args['model']):
             for argname in ['randprefs', 'avgprefs', 'divpressure']:
@@ -220,15 +206,7 @@
 
         # set up tree likelihood
         logger.info('Initializing TreeLikelihood..')
-<<<<<<< HEAD
-        if isinstance(model, phydmslib.models.DistributionModel):
-            tl = phydmslib.treelikelihood.TreeLikelihoodDistribution(tree,
-                    alignment, model)
-        else:
-            tl = phydmslib.treelikelihood.TreeLikelihood(tree, alignment, model)
-=======
         tl = phydmslib.treelikelihood.TreeLikelihood(tree, alignment, model)
->>>>>>> f9db2552
         logger.info('TreeLikelihood initialized.')
 
         # maximize likelihood
