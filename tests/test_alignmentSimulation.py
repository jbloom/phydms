"""Tests alignment simulation.

Makes sure we can correctly simulate an alignment given a model and a tree.

Written by Sarah Hilton and Jesse Bloom.
"""

import os
import sys
import numpy
import scipy
import math
import unittest
import random
import io
import copy
import phydmslib.models
import phydmslib.treelikelihood
import phydmslib.simulate
from phydmslib.constants import *
import Bio.SeqIO
import Bio.Phylo
import pyvolve


class test_simulateAlignment_ExpCM(unittest.TestCase):
    """Tests simulating an alignment using both `pyvolve` and `Simulator`"""

    # use approach here to run multiple tests:
    # http://stackoverflow.com/questions/17260469/instantiate-python-unittest-testcase-with-arguments
    MODEL = phydmslib.models.ExpCM_empirical_phi

    def setUp(self):
        """Set up parameters for test."""
        scipy.random.seed(1)
        # define model
        self.nsites = 350
        prefs = []
        minpref = 0.01
        for r in range(self.nsites):
            rprefs = scipy.random.dirichlet([1] * N_AA)
            rprefs[rprefs < minpref] = minpref
            rprefs /= rprefs.sum()
            prefs.append(dict(zip(sorted(AA_TO_INDEX.keys()), rprefs)))
        kappa = 4.2
        omega = 0.4
        beta = 1.5
        mu = 0.3
        if self.MODEL == phydmslib.models.ExpCM:
            phi = scipy.random.dirichlet([7] * N_NT)
            self.model = phydmslib.models.ExpCM(prefs, kappa=kappa, omega=omega,
                                                beta=beta, mu=mu, phi=phi,
                                                freeparams=['mu'])
        elif self.MODEL == phydmslib.models.ExpCM_empirical_phi:
            g = scipy.random.dirichlet([7] * N_NT)
            self.model = phydmslib.models.ExpCM_empirical_phi(prefs, g,
                                                              kappa=kappa,
                                                              omega=omega,
                                                              beta=beta,
                                                              mu=mu,
                                                              freeparams=['mu'])
        elif self.MODEL == phydmslib.models.YNGKP_M0:
<<<<<<< HEAD
            e_pw = numpy.asarray([scipy.random.dirichlet([7] * N_NT) for i
                    in range(3)])
            model = phydmslib.models.YNGKP_M0(e_pw, nsites)
=======
            e_pw = scipy.asarray([scipy.random.dirichlet([7] * N_NT) for i
                                  in range(3)])
            self.model = phydmslib.models.YNGKP_M0(e_pw, self.nsites)
>>>>>>> 10ee00fb
        else:
            raise ValueError("Invalid MODEL: {0}".format(type(self.MODEL)))

        # make a test tree
        # tree is two sequences separated by a single branch
        # the units are in sub/site
        self.t = 0.04
        newicktree = '(tip1:{0},tip2:{0});'.format(self.t / 2.0)
        self.tree_fname = '_temp.tree'
        with open(self.tree_fname, 'w') as f:
            f.write(newicktree)
        self.tree = Bio.Phylo.read(self.tree_fname, 'newick')

        self.rescaled_tree = copy.deepcopy(self.tree)
        # re-scale the branch lengths
        for node in self.rescaled_tree.get_terminals() + self.rescaled_tree.get_nonterminals():
            if node.branch_length:
                node.branch_length /= self.model.branchScale

    def test_simulateAlignment_Simulator(self):
        """Simulate evolution with the `Simulator` class.
        Ensures scaled branches match number of subs.
        """
        simulator = phydmslib.simulate.Simulator(self.tree, self.model)
        alignment = simulator.simulate(1)
        self.check_alignment(alignment)

    def test_simulateAlignment_pyvolve(self):
        """Simulate evolution with `pyvolve` class.
        Ensures scaled branches match number of subs.
        """

        # simulate the alignment using `pyvlove`
        alignment = phydmslib.simulate.simulateAlignment(self.model,
                                                         self.tree_fname,
                                                         "{0}_pyvolve".format("test"),
                                                         randomSeed=1)
        os.remove(self.tree_fname)
        assert len(alignment) == 1, "Only expected one `pyvolve` alignment"

        a = [(s.description, str(s.seq)) for s in Bio.SeqIO.parse(
                alignment[0], 'fasta')]
        self.check_alignment(a)
        if os.path.isfile(alignment[0]):
            os.remove(alignment[0])

    def check_alignment(self, a):
        scipy.random.seed(1)
        # check and see if the simulated alignment has the expected number of
        # subs exists
        nsubs = 0  # subs in simulated seqs (estimate from Hamming distance)
        treedist = 0.0  # distance inferred by `TreeLikelihood`
        assert len(a[0][1]) == len(a[1][1]) == self.nsites * 3
        for r in range(self.nsites):
            codon1 = a[0][1][3 * r: 3 * r + 3]
            codon2 = a[1][1][3 * r: 3 * r + 3]
            nsubs += len([j for j in range(3) if codon1[j] != codon2[j]])
        nsubs /= float(self.nsites)
        tl = phydmslib.treelikelihood.TreeLikelihood(self.rescaled_tree,
                                                     a, self.model)
        tl.maximizeLikelihood()
        treedist += sum([n.branch_length for n in tl.tree.get_terminals()])

        # We expect nsubs = t, but build in some tolerance
        # with rtol since we simulated finite number of sites.
<<<<<<< HEAD
        self.assertTrue(numpy.allclose(nsubs, t, rtol=0.2),
                ("Simulated subs per site of {0} is not close "
                "to expected value of {1} (branchScale = {2}, t = {3})").format(
                nsubs, t, model.branchScale, t))
        self.assertTrue(numpy.allclose(treedist, nsubs, rtol=0.2), (
=======
        self.assertTrue(scipy.allclose(nsubs, self.t, rtol=0.2),
                        ("Simulated subs per site of {0} is not close "
                         "to expected value of {1} (branchScale = {2},"
                         " t = {3})").format(
                nsubs, self.t, self.model.branchScale, self.t))
        self.assertTrue(scipy.allclose(treedist, nsubs, rtol=0.2), (
>>>>>>> 10ee00fb
                "Simulated subs per site of {0} is not close to inferred "
                "branch length of {1}").format(nsubs, treedist))

    def tearDown(self):
        """Remove some files made by `pyvolve`."""
        for f in ['custom_matrix_frequencies.txt']:
            if os.path.isfile(f):
                os.remove(f)


class test_simulateAlignment_YNGKP_M0(test_simulateAlignment_ExpCM):
    """Tests `simulateAlignment` of `YNGKP_M0` model."""
    MODEL = phydmslib.models.YNGKP_M0


if __name__ == '__main__':
    runner = unittest.TextTestRunner()
    unittest.main(testRunner=runner)<|MERGE_RESOLUTION|>--- conflicted
+++ resolved
@@ -60,15 +60,9 @@
                                                               mu=mu,
                                                               freeparams=['mu'])
         elif self.MODEL == phydmslib.models.YNGKP_M0:
-<<<<<<< HEAD
             e_pw = numpy.asarray([scipy.random.dirichlet([7] * N_NT) for i
                     in range(3)])
             model = phydmslib.models.YNGKP_M0(e_pw, nsites)
-=======
-            e_pw = scipy.asarray([scipy.random.dirichlet([7] * N_NT) for i
-                                  in range(3)])
-            self.model = phydmslib.models.YNGKP_M0(e_pw, self.nsites)
->>>>>>> 10ee00fb
         else:
             raise ValueError("Invalid MODEL: {0}".format(type(self.MODEL)))
 
@@ -134,20 +128,11 @@
 
         # We expect nsubs = t, but build in some tolerance
         # with rtol since we simulated finite number of sites.
-<<<<<<< HEAD
         self.assertTrue(numpy.allclose(nsubs, t, rtol=0.2),
                 ("Simulated subs per site of {0} is not close "
                 "to expected value of {1} (branchScale = {2}, t = {3})").format(
                 nsubs, t, model.branchScale, t))
         self.assertTrue(numpy.allclose(treedist, nsubs, rtol=0.2), (
-=======
-        self.assertTrue(scipy.allclose(nsubs, self.t, rtol=0.2),
-                        ("Simulated subs per site of {0} is not close "
-                         "to expected value of {1} (branchScale = {2},"
-                         " t = {3})").format(
-                nsubs, self.t, self.model.branchScale, self.t))
-        self.assertTrue(scipy.allclose(treedist, nsubs, rtol=0.2), (
->>>>>>> 10ee00fb
                 "Simulated subs per site of {0} is not close to inferred "
                 "branch length of {1}").format(nsubs, treedist))
 
