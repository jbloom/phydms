"""Defines constants and nucleotide / amino acid / codon indices.

Constants defined:
    `ALMOST_ZERO` (float)
        a small number used to check for quantities close to zero
    `N_NT` (int)
        number of nucleotides
    `N_AA` (int)
        number of amino acids
    `N_CODON` (int)
        number of codons
    `N_STOP` (int)
        number of stop codons
    `NT_TO_INDEX` (dict)
        mapping of one-letter nucleotides to integer indices
    `INDEX_TO_NT` (dict)
        inverse of `NT_TO_INDEX`
    `AA_TO_INDEX` (dict)
        mapping of one-letter amino acids to integer indices
    `INDEX_TO_AA` (dict)
        inverse of `AA_TO_INDEX`
    `CODON_TO_INDEX` (dict):
        mapping of non-stop codons to integer indices
    `INDEX_TO_CODON` (dict)
        inverse of `CODON_TO_INDEX`
    `CODON_TO_AA` (`numpy.ndarray` of int, length `N_CODON`)
        Element `x` gives index for amino acid encoded by `x`.
    `PURINES` (`frozenset`)
        Set of one-letter nucleotides for purines
    `PYRIMIDINES` (`frozenset`)
        Set of one-letter nucleotides for pyrimidines
    `CODON_TRANSITION` (`numpy.ndarray` of bools, shape `(N_CODON, NCODON)`)
        Element `[x][y]` is `True` iff `x` and `y` differ by 1 transition.
    `CODON_SINGLEMUT` (`numpy.ndarray` of bools, shape (`N_CODON, N_CODON)`)
        Element `[x][y]` is `True` iff `x` and `y` differ by 1 nt mutation.
    `CODON_NT_MUT` (`numpy.ndarray` of bools, shape `(N_NT, N_CODON, N_CODON)`)
        Element `[w][x][y]` is `True` iff `x` converts to `y` by single
        nucleotide mutation `w`.
    `CODON_NT` (`numpy.ndarray` of bools, shape `(3, N_NT, N_CODON)`)
        Element `[j][w][x]` is `True` iff nt `j` of codon `x` is `w`.
    `CODON_NT_INDEX` (`numpy.ndarray` of int, shape `(3, N_CODON)`)
        Element `[j][x]` gives index of nt at position `j` of codon `x`.
    `CODON_NONSYN` (`numpy.ndarray` of bools, shape `(N_CODON, N_CODON)`)
        Element `[x][y]` is `True` iff mutating  `x` to `y` is nonsynonymous
    `CODON_NT_COUNT` (`numpy.ndarray` of int, shape `(N_NT, N_CODON)`)
        Element `[w][x]` gives the number of occurrences of nucleotide
        `w` in codon `x`.
    `CODONSTR_TO_AASTR` (dict):
        mapping of codons to amino acids.
    `STOP_CODON_TO_NT_INDICES` (`numpy.ndarray` of float, shape `(N_STOP, 3, N_NT)`)
        Element `[x][p][w]` is 1.0 if codon position `p` is nucleotide `w`
        in stop codon `x` and 0.0 otherwise.
    `STOP_POSITIONS` (`numpy.ndarray` of float, shape `(3, N_NT)`)
        Element `[p][w]` is -1.0 if any stop codon has nucleotide `w` in
        codon position `p` and 1.0 otherwise
"""


import re
import inspect
import numpy
import scipy
import Bio.Seq

ALMOST_ZERO = 1.0e-6

INDEX_TO_NT = dict(enumerate('ACGT'))
NT_TO_INDEX = dict([(nt, i) for (i, nt) in INDEX_TO_NT.items()])
N_NT = len(INDEX_TO_NT)
assert len(INDEX_TO_NT) == len(NT_TO_INDEX) == N_NT

INDEX_TO_AA = dict(enumerate('ACDEFGHIKLMNPQRSTVWY'))
AA_TO_INDEX = dict([(aa, i) for (i, aa) in INDEX_TO_AA.items()])
N_AA = len(INDEX_TO_AA)
assert len(INDEX_TO_AA) == len(AA_TO_INDEX) == N_AA

N_STOP = 0
STOP_CODON_TO_NT_INDICES = []
STOP_POSITIONS = numpy.ones((3, N_NT), dtype = 'float')
CODON_TO_INDEX = {}
INDEX_TO_CODON = {}
CODONSTR_TO_AASTR = {}
CODON_TO_AA = []
i = 0
for nt1 in sorted(NT_TO_INDEX.keys()):
    for nt2 in sorted(NT_TO_INDEX.keys()):
        for nt3 in sorted(NT_TO_INDEX.keys()):
            codon = nt1 + nt2 + nt3
            aa = str(Bio.Seq.Seq(codon).translate())
            CODONSTR_TO_AASTR[codon] = aa
            if aa != '*':
                CODON_TO_INDEX[codon] = i
                INDEX_TO_CODON[i] = codon
                CODON_TO_AA.append(AA_TO_INDEX[aa])
                i += 1
            else:
<<<<<<< HEAD
                STOP_CODON_TO_NT_INDICES.append(numpy.zeros((3, N_NT), 
=======
                STOP_CODON_TO_NT_INDICES.append(scipy.zeros((3, N_NT),
>>>>>>> 10ee00fb
                        dtype='float'))
                STOP_CODON_TO_NT_INDICES[-1][0][NT_TO_INDEX[nt1]] = 1.0
                STOP_CODON_TO_NT_INDICES[-1][1][NT_TO_INDEX[nt2]] = 1.0
                STOP_CODON_TO_NT_INDICES[-1][2][NT_TO_INDEX[nt3]] = 1.0
                STOP_POSITIONS[0][NT_TO_INDEX[nt1]] = -1.0
                STOP_POSITIONS[1][NT_TO_INDEX[nt2]] = -1.0
                STOP_POSITIONS[2][NT_TO_INDEX[nt3]] = -1.0
                N_STOP += 1

STOP_CODON_TO_NT_INDICES = numpy.asarray(STOP_CODON_TO_NT_INDICES)

N_CODON = len(CODON_TO_INDEX)
CODON_TO_AA = numpy.array(CODON_TO_AA, dtype='int')
assert len(CODON_TO_INDEX) == len(INDEX_TO_CODON) == len(CODON_TO_AA) == N_CODON

PURINES = frozenset(['A', 'G'])
PYRIMIDINES = frozenset(['C', 'T'])
assert PURINES.union(PYRIMIDINES) == frozenset(NT_TO_INDEX.keys())

CODON_TRANSITION = numpy.full((N_CODON, N_CODON), False, dtype='bool')
CODON_SINGLEMUT = numpy.full((N_CODON, N_CODON), False, dtype='bool')
CODON_NT_MUT = numpy.full((N_NT, N_CODON, N_CODON), False, dtype='bool')
CODON_NT = numpy.full((3, N_NT, N_CODON), False, dtype='bool')
CODON_NT_INDEX = numpy.full((3, N_CODON), -1, dtype='int')
CODON_NONSYN = numpy.full((N_CODON, N_CODON), False, dtype='bool')
CODON_NT_COUNT = numpy.zeros((N_NT, N_CODON), dtype='int')
for (x, codonx) in INDEX_TO_CODON.items():
    for (i, ntx) in enumerate(codonx):
        for w in range(N_NT):
            if INDEX_TO_NT[w] == ntx:
                CODON_NT[i][w][x] = True
                CODON_NT_INDEX[i][x] = w
            CODON_NT_COUNT[w][x] = codonx.count(INDEX_TO_NT[w])
    for (y, codony) in INDEX_TO_CODON.items():
        if CODON_TO_AA[x] != CODON_TO_AA[y]:
            CODON_NONSYN[x][y] = True
        diffs = [(ntx, nty) for (ntx, nty) in zip(codonx, codony) if ntx != nty]
        if len(diffs) == 1:
            (ntx, nty) = diffs[0]
            CODON_SINGLEMUT[x][y] = True
            CODON_NT_MUT[NT_TO_INDEX[nty]][x][y] = True
            if ((ntx in PURINES and nty in PURINES) or
                    ((ntx in PYRIMIDINES and nty in PYRIMIDINES))):
                CODON_TRANSITION[x][y] = True

assert CODON_SINGLEMUT.sum() == CODON_NT_MUT.sum() > CODON_TRANSITION.sum()
assert CODON_NT.sum() == N_CODON * 3
assert (CODON_NT_INDEX != -1).all()
CODON_NT_COUNT.sum(axis=0) == 3

# delete variables so they aren't in namespace if import * used on this module
del i, nt1, nt2, nt3, codon, codonx, codony, x, y, ntx, nty, w, diffs
# following lines needed because list comprehension indices remain
# in Python2 but not Python3, and we want to be compatible with both
if 'nt' in locals():
    del nt
if 'aa' in locals():
    del aa

# make sure we deleted all variables not all upper case
for (key, value) in list(locals().items()):
    if not (inspect.ismodule(value) or re.search('__.+__', key)):
        # is a user-defined variable if we made it here
        assert key.isupper(), "Failed to delete variable: {0}".format(key)<|MERGE_RESOLUTION|>--- conflicted
+++ resolved
@@ -94,11 +94,7 @@
                 CODON_TO_AA.append(AA_TO_INDEX[aa])
                 i += 1
             else:
-<<<<<<< HEAD
-                STOP_CODON_TO_NT_INDICES.append(numpy.zeros((3, N_NT), 
-=======
                 STOP_CODON_TO_NT_INDICES.append(scipy.zeros((3, N_NT),
->>>>>>> 10ee00fb
                         dtype='float'))
                 STOP_CODON_TO_NT_INDICES[-1][0][NT_TO_INDEX[nt1]] = 1.0
                 STOP_CODON_TO_NT_INDICES[-1][1][NT_TO_INDEX[nt2]] = 1.0
