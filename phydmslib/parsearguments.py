"""
Module for parsing arguments.
"""


import sys
import os
import re
import argparse
import phydmslib
import phydmslib.constants


# allowed variants of YNGKP models
yngkp_modelvariants = ['M0', 'M5']

class ArgumentParserNoArgHelp(argparse.ArgumentParser):
    """Like *argparse.ArgumentParser*, but prints help when no arguments."""
    def error(self, message):
        """Prints error message, then help."""
        sys.stderr.write('error: %s\n\n' % message)
        self.print_help()
        sys.exit(2)

class ArgumentDefaultsRawDescriptionFormatter(argparse.ArgumentDefaultsHelpFormatter, argparse.RawDescriptionHelpFormatter):
    """Print default arguments and raw text description formatter.

    Based on this:
    http://stackoverflow.com/questions/18462610/argumentparser-epilog-and-description-formatting-in-conjunction-with-argumentdef
    """
    pass


def NonNegativeInt(n):
    """If *n* is non-negative integer returns it, otherwise an error.

    >>> print("%d" % NonNegativeInt('8'))
    8

    >>> NonNegativeInt('8.1')
    Traceback (most recent call last):
       ...
    ValueError: 8.1 is not an integer

    >>> print("%d" % NonNegativeInt('0'))
    0

    >>> NonNegativeInt('-1')
    Traceback (most recent call last):
       ...
    ValueError: -1 is not non-negative

    """
    if not isinstance(n, str):
        raise ValueError('%r is not a string' % n)
    try:
       n = int(n)
    except:
        raise ValueError('%s is not an integer' % n)
    if n < 0:
        raise ValueError('%d is not non-negative' % n)
    else:
        return n

def IntGreaterThanZero(n):
    """If *n* is an integer > 0, returns it, otherwise an error."""
    try:
        n = int(n)
    except:
        raise ValueError("%s is not an integer" % n)
    if n <= 0:
        raise ValueError("%d is not > 0" % n)
    else:
        return n

def IntGreaterThanOne(n):
    """If *n* is an integer > 1, returns it, otherwise an error."""
    try:
        n = int(n)
    except:
        raise ValueError("%s is not an integer" % n)
    if n <= 1:
        raise ValueError("%d is not > 1" % n)
    else:
        return n

def FloatGreaterThanEqualToZero(x):
    """If *x* is a float >= 0, returns it, otherwise raises and error.

    >>> print('%.1f' % FloatGreaterThanEqualToZero('1.5'))
    1.5

    >>> print('%.1f' % FloatGreaterThanEqualToZero('-1.1'))
    Traceback (most recent call last):
       ...
    ValueError: -1.1 not float greater than or equal to zero
    """
    try:
        x = float(x)
    except:
        raise ValueError("%r not float greater than or equal to zero" % x)
    if x >= 0:
        return x
    else:
        raise ValueError("%r not float greater than or equal to zero" % x)


def FloatGreaterThanOne(x):
    """If *x* is a string for a float > 1, returns it, otherwise an error."""
    x = float(x)
    if x > 1:
        return x
    else:
        raise ValueError("%r not a float greater than one" % x)


def FloatGreaterThanZero(x):
    """If *x* is string for float > 0, returns it, otherwise an error.

    Designed based on this: http://stackoverflow.com/questions/12116685/how-can-i-require-my-python-scripts-argument-to-be-a-float-between-0-0-1-0-usin

    >>> print("%.3f" % FloatGreaterThanZero('0.1'))
    0.100

    >>> FloatGreaterThanZero('0.0')
    Traceback (most recent call last):
        ...
    ValueError: 0.0 not a float greater than zero
    """
    x = float(x)
    if x > 0:
        return x
    else:
        raise ValueError("%r not a float greater than zero" % x)


def FloatBetweenZeroAndOne(x):
    """Returns *x* only if *0 <= x <= 1*, otherwise raises error."""
    x = float(x)
    if 0 <= x <= 1:
        return x
    else:
        raise ValueError("{0} not a float between 0 and 1.".format(x))


def ExistingFile(fname):
    """If *fname* is name of an existing file return it, otherwise an error.

    *fname* can also be the string 'None', in which case we return *None*."""
    if os.path.isfile(fname):
        return fname
    else:
        raise ValueError("%s must specify a valid file name" % fname)

def ExistingFileOrNone(fname):
    """Like `Existingfile`, but if `fname` is string "None" then return `None`."""
    if os.path.isfile(fname):
        return fname
    elif fname.lower() == 'none':
        return None
    else:
        raise ValueError("%s must specify a valid file name or 'None'" % fname)


def YNGKPList(modellist):
    """Returns list of YNGKP model variants if *modellist* is valid.

    Removes *M0* if present.
<<<<<<< HEAD

    >>> YNGKPList("M0,M3,M7")
    ['M3', 'M7']
=======
        
    >>> YNGKPList("M0,M5")
    ['M5']
>>>>>>> 4085002b
    """
    models = [m for m in modellist.split(',') if m and m != 'M0'] # don't count M0 as always included
    if not all([m in yngkp_modelvariants for m in models]):
        raise ValueError("YNGKP model list has invalid entries: {0}".format(modellist))
    if len(models) != len(set(models)):
        raise ValueError("YNGKP model list has duplicated entries: {0}".format(modellist))
    return models


def ModelOption(model):
    """Returns *model* if a valid choice.

    Returns the string if it specifies a ``YNGKP_`` model variant.

    Returns *('ExpCM', prefsfile)* if it specifies an ``ExpCM_`` model.
    """
    yngkpmatch = re.compile('^YNGKP_M[{0}]$'.format(''.join([m[1 : ] for m in yngkp_modelvariants])))
    if yngkpmatch.search(model):
        return model
    elif len(model) > 6 and model[ : 6] == 'ExpCM_':
        fname = model[6 : ]
        if os.path.isfile(fname):
            return ('ExpCM', fname)
        else:
            raise ValueError("ExpCM_ must be followed by the name of an existing file. You specified the following, which is not an existing file: %s" % fname)
    else:
        raise ValueError("Invalid model")


def PhyDMSAnalyzeSelectionParser():
    """Returns an *argparse.ArgumentParser* for ``phydms_analyzeselection``."""
    parser = ArgumentParserNoArgHelp(description="Visualizes distributions of per-site selection inferred with 'phydms'. Can also highlight information for a subset of sites. %s Version %s. Full documentation at %s" % (phydmslib.__acknowledgments__, phydmslib.__version__, phydmslib.__url__), formatter_class=argparse.ArgumentDefaultsHelpFormatter)
    parser.add_argument('outprefix', help="Prefix for output files.")
    parser.add_argument('selectionfiles', nargs='+', help="Per-site selection file(s) created by 'phydms' (i.e. '*_omegabysite.txt', '*_stringencybysite.txt', '*_diffprefsbysite.txt').", type=ExistingFile)
    parser.add_argument('--names', nargs='+', help="Name(s) describing type of selection to go with each 'selectionfile'.")
    parser.add_argument('--selectedsites', nargs='+', type=ExistingFileOrNone, help="File(s) listing selected sites to display as points. If you give one file, it applies to all 'selectionfiles'. Otherwise list a different file (or 'None') for each file in 'selectionfiles'. Column 1 is site number, which can be followed by # giving notes. Lines beginning with '#' are ignored.")
    parser.set_defaults(labelselectedsites=False)
    parser.add_argument('--labelselectedsites', action='store_true', dest='labelselectedsites', help="Do we use a unique labeled point on violin plots for each site in '--selectedsites'?")
    parser.add_argument('--fdr', type=float, default=0.05, help="False discovery rate for 'omega' and 'stringency'. Benjamini-Hochberg FDR computed separately for values > and < 1.")
    parser.add_argument('--maxlog10p', type=FloatGreaterThanZero, default=5, help="For 'omega' and 'stringency' violin plots, if log10 P-value has magnitude > this, instead plot as this. Also is y-limits for these plots.")
    parser.set_defaults(groupbyname=False)
    parser.add_argument('--groupbyname', action='store_true', dest='groupbyname', help="Group selections with same first word in name specified by '--names'. Grouped selections must have same sites specified by '--selectedsites'.")
    parser.add_argument('--diffprefsline', help="Draw cutoff line on diffprefs plot: 'lowestpeak' indicates the lowest peak value for any selection file, otherwise specify a number between 0 and 1.")
    parser.set_defaults(nolegend=False)
    parser.add_argument('--nolegend', action='store_true', dest='nolegend', help="Don't place a legend even on plates with labeled selected sites.")
    parser.set_defaults(dNdSlabel=False)
    parser.add_argument('--dNdSlabel', action='store_true', dest='dNdSlabel', help="Label omega-by-site plots with 'dN/dS' rather than 'omega_r'.")
    parser.add_argument('-v', '--version', action='version', version='%(prog)s {version}'.format(version=phydmslib.__version__))
    return parser


def PhyDMSRenumberParser():
    """Returns an *argparse.ArgumentParser* for ``phydms_renumber``."""
    parser = ArgumentParserNoArgHelp(description="Renumber by-site output files from 'phydms'. %s Version %s. Full documentation at %s" % (phydmslib.__acknowledgments__, phydmslib.__version__, phydmslib.__url__), formatter_class=argparse.ArgumentDefaultsHelpFormatter)
    parser.add_argument('renumberfile', type=ExistingFile, help="Column 1 lists current number for a site; column 2 gives new number. Put 'None' in column 2 if you want a site excluded from renumbered output. Lines beginning with '#' are ignored.")
    parser.add_argument('outprefixes', help="Output prefixes for which we renumber files with appropriate suffixes. Use '*' as a wildcard character.", nargs='+')
    parser.add_argument('--renumberedprefix', default='renumbered', help='Add this prefix followed by underscore to names of renumbered files.')
    parser.add_argument('-v', '--version', action='version', version='%(prog)s {version}'.format(version=phydmslib.__version__))
    return parser


def PhyDMSPrepAlignmentParser():
    """Returns *argparse.ArgumentParser* for ``phydms_prepalignment``."""
    parser = ArgumentParserNoArgHelp(formatter_class=ArgumentDefaultsRawDescriptionFormatter,
            description='\n'.join([
            "Prepare alignment of protein-coding DNA sequences.\n",
            "Steps:",
            " * Any sequences specified by '--purgeseqs' are removed.",
            " * Sequences not of length divisible by 3 are removed.",
            " * Sequences with ambiguous nucleotides are removed.",
            " * Sequences with non-terminal stop codons are removed;",
            "   terminal stop codons are trimmed.",
            " * Sequences that do not encode unique proteins are removed",
            "   unless they are specified for retention by '--keepseqs'.",
            " * A multiple sequence alignment is built using MAFFT.",
            "   This step is skipped if you specify '--prealigned'.",
            " * Sites gapped in reference sequence are stripped.",
            " * Sequences with too little protein identity to reference",
            "   sequence are removed, counting both mismatches and unstripped",
            "   gaps as differences. Identity cutoff set by '--minidentity'.",
            " * Sequences too similar to other sequences are removed. An",
            "   effort is made to keep one representative of sequences found",
            "   many times in input set. Uniqueness threshold set ",
            "   by '--minuniqueness'. You can specify sequences to not",
            "   remove via '--keepseqs'.",
            " * Problematic characters in header names are replaced by",
            "   underscores. This is any space, comma, colon, semicolon",
            "   parenthesis, bracket, single quote, or double quote.",
            " * An alignment is written, as well as a plot with same root",
            "   but extension '.pdf' that shows divergence from reference",
            "   of all sequences retained and purged due to identity or",
            "   uniqueness.\n",
            phydmslib.__acknowledgments__,
            'Version {0}'.format(phydmslib.__version__),
            'Full documentation at {0}'.format(phydmslib.__url__),
            ]))
    parser.add_argument('inseqs', type=ExistingFile, help="FASTA file giving input coding sequences.")
    parser.add_argument('alignment', help="Name of created output FASTA alignment. PDF plot has same root, but extension '.pdf'.")
    parser.add_argument('refseq', help="Reference sequence in 'inseqs': specify substring found ONLY in header for that sequence.")
    parser.set_defaults(prealigned=False)
    parser.add_argument('--prealigned', action='store_true', dest='prealigned', help="Sequences in 'inseqs' are already aligned, do NOT re-align.")
    parser.add_argument('--mafft', help="Path to MAFFT (http://mafft.cbrc.jp/alignment/software/).", default='mafft')
    parser.add_argument('--minidentity', type=FloatBetweenZeroAndOne, help="Purge sequences with <= this protein identity to 'refseq'.", default=0.7)
    parser.add_argument('--minuniqueness', type=IntGreaterThanZero, default=2, help="Require each sequence to have >= this many protein differences relative to other sequences.")
    parser.add_argument('--purgeseqs', nargs='*', help="Specify sequences to always purge. Any sequences with any of the substrings specified here are always removed. The substrings can either be passed as repeated arguments here, or as the name of an existing file which has one substring per line.")
    parser.add_argument('--keepseqs', nargs='*', help="Do not purge any of these sequences for lack of identity or uniqueness. Specified in the same fashion as for '--purgeseqs'.")
    parser.add_argument('-v', '--version', action='version', version='%(prog)s {version}'.format(version=phydmslib.__version__))
    return parser


def PhyDMSPlotSelectionParser():
    """Returns an *argparse.ArgumentParser* for ``phydms_plotselection``."""
    parser = ArgumentParserNoArgHelp(description="Visualization of site-specific selection inferred using 'phydms' with an 'ExpCM' model. %s Version %s. Full documentation at %s" % (phydmslib.__acknowledgments__, phydmslib.__version__, phydmslib.__url__), formatter_class=argparse.ArgumentDefaultsHelpFormatter)
    parser.add_argument('diffprefsbysite', help="A '*_diffprefsbysite.txt' file created by 'phydms' specifying the differential preferences for each site.", type=ExistingFile)
    parser.add_argument('plotfile', help='Name of created PDF file.')
    parser.add_argument('--omegabysite', help="To overlay site-specific omega values, specify a '*_omegabysite.txt' file created by 'phydms'. Sites must match those in 'diffprefs'.", type=ExistingFileOrNone)
    parser.add_argument('--stringencybysite', help="To overlay site-specific stringency (beta) values, specify a '*_stringencybysite.txt' file created by 'phydms'. Sites must match those in 'diffprefs'.", type=ExistingFileOrNone)
    parser.add_argument('--nperline', type=IntGreaterThanZero, default=70, help="Number of sites per line in plot.")
    parser.add_argument('--numberevery', type=IntGreaterThanZero, default=10, help="Number sites at this interval.")
    parser.add_argument('--diffprefheight', type=FloatGreaterThanZero, default=1.0, help="Height of differential preferences logo stacks in each direction. If using '--updiffprefheight' then the height may be higher than this.")
    parser.set_defaults(updiffprefheight=False)
    parser.add_argument('--updiffprefheight', dest='updiffprefheight', action='store_true', help="Automatically increase '--diffprefheight' to make it exceed max differential preferences.")
    parser.add_argument('--minP', type=FloatGreaterThanZero, default=1e-4, help="Minimum plotted P-value for omega and stringency by site.")
    parser.add_argument('--colormap', type=str, default='jet', help='Colormap for amino-acid hydrophobicity. Must specify a valid ``pylab`` color map')
    parser.add_argument('-v', '--version', action='version', version='%(prog)s {version}'.format(version=phydmslib.__version__))
    return parser


def PhyDMSComprehensiveParser():
    """Returns *argparse.ArgumentParser* for ``phdyms_comprehensive`` script."""
    parser = ArgumentParserNoArgHelp(description="Comprehensive phylogenetic model comparison and detection of selection using deep mutational scanning data. This program runs 'phydms' to compare substitution models and detect selection at each site. %s Version %s. Full documentation at %s" % (phydmslib.__acknowledgments__, phydmslib.__version__, phydmslib.__url__), formatter_class=argparse.ArgumentDefaultsHelpFormatter)
    parser.add_argument('outprefix', help='Prefix for output files.', type=str)
    parser.add_argument('alignment', help='Existing FASTA file with aligned codon sequences.', type=ExistingFile)
    parser.add_argument('prefsfiles', help='Existing files with site-specific amino-acid preferences.', type=ExistingFile, nargs='+')
    #
    group = parser.add_mutually_exclusive_group()
    group.add_argument('--tree', default=False, type=ExistingFile,
             help="Existing Newick file giving input tree.")
    group.add_argument('--raxml', help="Path to RAxML (http://sco.h-its.org/exelixis/software.html).", default='raxml')
    parser.add_argument('--ncpus', default=-1, help='Use this many CPUs; -1 means all available.', type=int)
    # parser.set_defaults(noomegabysite=False)
    # parser.add_argument('--no-omegabysite', dest='noomegabysite', action='store_true', help="No fitting of site-specific omegas.")
    # parser.set_defaults(nostringencybysite=False)
    # parser.add_argument('--no-stringencybysite', dest='nostringencybysite', action='store_true', help="No fitting of site-specific stringency for ExpCM.")
    # parser.set_defaults(nodiffprefsbysite=False)
    # parser.add_argument('--no-diffprefsbysite', dest='nodiffprefsbysite', action='store_true', help="No fitting of differential preferences for ExpCM.")
    parser.set_defaults(noavgprefs=False)
    parser.add_argument('--no-avgprefs', dest='noavgprefs', action='store_true', help="No fitting of models with preferences averaged across sites for ExpCM.")
    # parser.add_argument('--dateseqs', default='None', type=ExistingFileOrNone, help="See 'phydms' option of the same name.")
    # parser.set_defaults(gammarates=False)
    # parser.add_argument('--gammarates', dest='gammarates', action='store_true', help="See 'phydms' option of the same name.")
    parser.add_argument('--avgrandcontrol', default='None', type=ExistingFileOrNone, help="Fit average and random controls only for ExpCM using this preference file. Overrides '--no-avgprefs' and '--randprefs'.")
    # parser.set_defaults(omegabysite_fixsyn=False)
    # parser.add_argument('--omegabysite_fixsyn', action='store_true', dest='omegabysite_fixsyn', help="See 'phydms' option of the same name.")
    # parser.set_defaults(useLog=False)
    # parser.add_argument('--useLog', action='store_true', dest='useLog', help="See 'phydms' option of the same name.")
    # parser.add_argument('--yngkp', default='M8', help="YNGKP models to use in addition to M0. Should be comma-separated list of models from the following: {0}".format(','.join([m for m in yngkp_modelvariants if m != 'M0'])), type=YNGKPList)
    # parser.add_argument('--ncats', default=6, help="Number of beta-distributed categories for YNGKP M7 and M8.", type=IntGreaterThanZero)
    # parser.add_argument('--diffprefconc', help="Parameters determining the concentration of the regularizing prior over the differential preferences for '--diffprefsbysite'. Defaults to value of the same param for 'phydms'.", type=FloatGreaterThanEqualToZero, nargs=2, metavar=('C1', 'C2'))
    parser.set_defaults(randprefs=False)
    parser.add_argument('--randprefs', dest='randprefs', action='store_true', help="Include ExpCM models with randomized preferences.")
    # parser.set_defaults(fitF3X4=False)
    # parser.add_argument('--fitF3X4', dest='fitF3X4', action='store_true', help='Fit F3X4 frequencies for YNGKP; otherwise use empirical')
    # parser.set_defaults(use_existing=False)
    # parser.add_argument('--use_existing', action='store_true', dest='use_existing', help="Use existing 'phydms' output for a model if it exists. BE CAREFUL: no checks are performed to ensure calling options the same.")
    parser.add_argument('-v', '--version', action='version', version='%(prog)s {version}'.format(version=phydmslib.__version__))
    return parser


def PhyDMSParser():
    """Returns *argparse.ArgumentParser* for ``phydms`` script."""
<<<<<<< HEAD
    parser = ArgumentParserNoArgHelp(description=('Phylogenetic inference '
            'using deep mutational scanning data. {0} Version {1}. Full '
            'documentation at {2}').format(phydmslib.__acknowledgments__,
            phydmslib.__version__, phydmslib.__url__),
=======
    parser = ArgumentParserNoArgHelp(description=('Phylogenetic analysis '
            'informed by deep mutational scanning data. {0} Version {1}. Full'
            ' documentation at {2}').format(phydmslib.__acknowledgments__, 
            phydmslib.__version__, phydmslib.__url__), 
>>>>>>> 4085002b
            formatter_class=argparse.ArgumentDefaultsHelpFormatter)
    parser.add_argument('alignment', type=ExistingFile,
            help='Existing FASTA file with aligned codon sequences.')
    parser.add_argument('tree', type=ExistingFile,
            help="Existing Newick file giving input tree.")
    parser.add_argument('model', type=ModelOption,
            help=("Substitution model: ExpCM_<prefsfile> or YNGKP_<m> ("
            "where <m> is {0}). For ExpCM, <prefsfile> has first "
            "column labeled 'site' and others labeled by 1-letter "
            "amino-acid code.").format(', '.join(yngkp_modelvariants)))
    parser.add_argument('outprefix', help='Output file prefix.', type=str)
    parser.add_argument('--brlen', choices=['scale', 'optimize', 'fix'],
            default='scale', help=("How to handle branch lengths: scale "
            "by single parameter; optimize each one; fix to values "
<<<<<<< HEAD
            "in 'tree'."))
=======
            "in 'tree'.")) 
    parser.set_defaults(gammaomega=False)
    parser.add_argument('--gammaomega', action='store_true', 
            dest='gammaomega', help="Omega for ExpCM from gamma "
            "distribution rather than single value. To achieve "
            "same for YNGKP, use 'model' of YNGKP_M5.")
>>>>>>> 4085002b
    parser.set_defaults(fitphi=False)
    parser.add_argument('--fitphi', action='store_true', dest='fitphi',
            help='Fit ExpCM phi rather than setting so stationary '
            'state matches alignment frequencies.')
    parser.set_defaults(omegabysite=False)
    parser.add_argument('--omegabysite', dest='omegabysite',
            action='store_true', help="Fit omega (dN/dS) for each site.")
    parser.set_defaults(omegabysite_fixsyn=False)
    parser.add_argument('--omegabysite_fixsyn', dest='omegabysite_fixsyn',
            action='store_true', help="For '--omegabysite', assign all "
            "sites same dS rather than for each site.")
    parser.set_defaults(randprefs=False)
    parser.add_argument('--randprefs', dest='randprefs', action='store_true',
            help="Randomize preferences among sites for ExpCM.")
    parser.set_defaults(avgprefs=False)
    parser.add_argument('--avgprefs', dest='avgprefs', action='store_true',
            help="Average preferences across sites for ExpCM.")
    parser.add_argument('--divpressure', type=ExistingFileOrNone,
            help=("Known diversifying pressure at sites: file with column 1 "
            "= position, column 2 = diversification pressure; columns space "
            "delimited."))
    parser.add_argument('--ncpus', default=1, type=int,
            help='Use this many CPUs; -1 means all available.')
<<<<<<< HEAD
    parser.add_argument('-v', '--version', action='version',
            version='%(prog)s {version}'.format(version=phydmslib.__version__))
    parser.add_argument('--minbrlen', default=phydmslib.constants.ALMOST_ZERO,
            type=FloatGreaterThanZero,
            help="Adjust all branch length in starting 'tree' to >= this.")
=======
    parser.add_argument('--ncats', default=4, type=IntGreaterThanOne,
            help='Number of categories for gamma-distributed omega.')
    parser.add_argument('--minbrlen', type=FloatGreaterThanZero,
            default=phydmslib.constants.ALMOST_ZERO, 
            help="Adjust all branch lengths in starting 'tree' to >= this.")
>>>>>>> 4085002b
    parser.add_argument('--minpref', default=0.005, type=FloatGreaterThanZero,
            help="Adjust all preferences in ExpCM 'prefsfile' to >= this.")
    parser.add_argument('--seed', type=int, default=1, help="Random number seed.")
    parser.set_defaults(profile=False)
    parser.add_argument('--profile', dest='profile', action='store_true',
            help="Profile likelihood maximization, write pstats files. "
            "For code-development purposes.")
    parser.add_argument('-v', '--version', action='version', version=(
            ('%(prog)s {version}'.format(version=phydmslib.__version__))))
    return parser


def PhyDMSTestdivpressureParser():
    """Returns *argparse.ArgumentParser* for ``phdyms_testdivpressure`` script."""
    parser = ArgumentParserNoArgHelp(description="Test different models of diversifying pressure. This program runs 'phydms' and compares model log likelihoods with and without diversifying pressures. %s Version %s. Full documentation at %s" % (phydmslib.__acknowledgments__, phydmslib.__version__, phydmslib.__url__), formatter_class=argparse.ArgumentDefaultsHelpFormatter)
    parser.add_argument('outprefix', help='Prefix for output files.', type=str)
    parser.add_argument('alignment', help='Existing FASTA file with aligned codon sequences.', type=ExistingFile)
    parser.add_argument('prefsfile', help='Existing file with site-specific amino-acid preferences.', type=ExistingFile)
    parser.add_argument('divpressure', help='List of existing files with diversifying pressure at each site', type=ExistingFile, nargs='+')
    parser.add_argument('--treetopology', help='Fix tree to this Newick topology.', default=None)
    parser.add_argument('--randomizations', help = 'Number diversifying pressure randomizations.', default=0, type=NonNegativeInt)
    parser.add_argument('--ncpus', default=-1, help='Use this many CPUs; -1 means all available.', type=int)
    parser.add_argument('-v', '--version', action='version', version='%(prog)s {version}'.format(version=phydmslib.__version__))
    return parser


if __name__ == '__main__':
    import doctest
    doctest.testmod()<|MERGE_RESOLUTION|>--- conflicted
+++ resolved
@@ -160,28 +160,6 @@
         return None
     else:
         raise ValueError("%s must specify a valid file name or 'None'" % fname)
-
-
-def YNGKPList(modellist):
-    """Returns list of YNGKP model variants if *modellist* is valid.
-
-    Removes *M0* if present.
-<<<<<<< HEAD
-
-    >>> YNGKPList("M0,M3,M7")
-    ['M3', 'M7']
-=======
-        
-    >>> YNGKPList("M0,M5")
-    ['M5']
->>>>>>> 4085002b
-    """
-    models = [m for m in modellist.split(',') if m and m != 'M0'] # don't count M0 as always included
-    if not all([m in yngkp_modelvariants for m in models]):
-        raise ValueError("YNGKP model list has invalid entries: {0}".format(modellist))
-    if len(models) != len(set(models)):
-        raise ValueError("YNGKP model list has duplicated entries: {0}".format(modellist))
-    return models
 
 
 def ModelOption(model):
@@ -346,17 +324,10 @@
 
 def PhyDMSParser():
     """Returns *argparse.ArgumentParser* for ``phydms`` script."""
-<<<<<<< HEAD
-    parser = ArgumentParserNoArgHelp(description=('Phylogenetic inference '
-            'using deep mutational scanning data. {0} Version {1}. Full '
-            'documentation at {2}').format(phydmslib.__acknowledgments__,
-            phydmslib.__version__, phydmslib.__url__),
-=======
     parser = ArgumentParserNoArgHelp(description=('Phylogenetic analysis '
             'informed by deep mutational scanning data. {0} Version {1}. Full'
             ' documentation at {2}').format(phydmslib.__acknowledgments__, 
             phydmslib.__version__, phydmslib.__url__), 
->>>>>>> 4085002b
             formatter_class=argparse.ArgumentDefaultsHelpFormatter)
     parser.add_argument('alignment', type=ExistingFile,
             help='Existing FASTA file with aligned codon sequences.')
@@ -371,16 +342,12 @@
     parser.add_argument('--brlen', choices=['scale', 'optimize', 'fix'],
             default='scale', help=("How to handle branch lengths: scale "
             "by single parameter; optimize each one; fix to values "
-<<<<<<< HEAD
-            "in 'tree'."))
-=======
             "in 'tree'.")) 
     parser.set_defaults(gammaomega=False)
     parser.add_argument('--gammaomega', action='store_true', 
             dest='gammaomega', help="Omega for ExpCM from gamma "
             "distribution rather than single value. To achieve "
             "same for YNGKP, use 'model' of YNGKP_M5.")
->>>>>>> 4085002b
     parser.set_defaults(fitphi=False)
     parser.add_argument('--fitphi', action='store_true', dest='fitphi',
             help='Fit ExpCM phi rather than setting so stationary '
@@ -404,19 +371,11 @@
             "delimited."))
     parser.add_argument('--ncpus', default=1, type=int,
             help='Use this many CPUs; -1 means all available.')
-<<<<<<< HEAD
-    parser.add_argument('-v', '--version', action='version',
-            version='%(prog)s {version}'.format(version=phydmslib.__version__))
-    parser.add_argument('--minbrlen', default=phydmslib.constants.ALMOST_ZERO,
-            type=FloatGreaterThanZero,
-            help="Adjust all branch length in starting 'tree' to >= this.")
-=======
     parser.add_argument('--ncats', default=4, type=IntGreaterThanOne,
             help='Number of categories for gamma-distributed omega.')
     parser.add_argument('--minbrlen', type=FloatGreaterThanZero,
             default=phydmslib.constants.ALMOST_ZERO, 
             help="Adjust all branch lengths in starting 'tree' to >= this.")
->>>>>>> 4085002b
     parser.add_argument('--minpref', default=0.005, type=FloatGreaterThanZero,
             help="Adjust all preferences in ExpCM 'prefsfile' to >= this.")
     parser.add_argument('--seed', type=int, default=1, help="Random number seed.")
