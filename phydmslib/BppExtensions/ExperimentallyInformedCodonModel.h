// 
// File: ExperimentallyInformedCodonModel.h
// Created by: Jesse Bloom
// Created on: May 2015
//

/*
  This file was created by modifying the 
  CodonDistanceFitnessPhaseFrequenciesSubstitutionModel.h file
  distributed with Bio++
*/
 
/*
  Copyright or © or Copr. Bio++ Development Team, (November 16, 2004)

  This software is a computer program whose purpose is to provide classes
  for phylogenetic data analysis.
 
  This software is governed by the CeCILL  license under French law and
  abiding by the rules of distribution of free software.  You can  use,
  modify and/ or redistribute the software under the terms of the CeCILL
  license as circulated by CEA, CNRS and INRIA at the following URL
  "http://www.cecill.info".
 
  As a counterpart to the access to the source code and  rights to copy,
  modify and redistribute granted by the license, users are provided only
  with a limited warranty  and the software's author,  the holder of the
  economic rights,  and the successive licensors  have only  limited
  liability.
 
  In this respect, the user's attention is drawn to the risks associated
  with loading,  using,  modifying and/or developing or reproducing the
  software by the user in light of its specific status of free software,
  that may mean  that it is complicated to manipulate,  and  that  also
  therefore means  that it is reserved for developers  and  experienced
  professionals having in-depth computer knowledge. Users are therefore
  encouraged to load and test the software's suitability as regards their
  requirements in conditions enabling the security of their systems and/or
  data to be ensured and,  more generally, to use and operate it in the
  same conditions as regards security.
 
  The fact that you are presently reading this means that you have had
  knowledge of the CeCILL license and that you accept its terms.
*/
 
#include <Bpp/Phyl/Model/Codon/AbstractCodonSubstitutionModel.h>
#include <Bpp/Phyl/Model/Codon/AbstractCodonPhaseFrequenciesSubstitutionModel.h>
#include <Bpp/Numeric/AbstractParameterAliasable.h>

namespace bppextensions
{
  /**
   * @brief Class for experimentally informed codon substitution model
   *
   * @author Jesse Bloom
   *
   * @param gCode The genetic code
   *
   * @param preferences The preference for the amino acid encoded by each codon
   *
   * @param prefix The name prefixed to the model, such as "ExpCM_residue_1."
   *
   *@param prefsasparams Are the preferences defined as model parameters?
   *
   * @param divpressure 
   *
   * @param divpressure Are site-specific diversifying pressures given? 
   *
   * @param mindeltar The maximum diversifying pressure across all sites
   *
   * @param maxdeltar The minimum diversifying pressure across all sites
   *
   * @param deltar The diversifying pressure
   *
   * @param Method for getting fixation probs from preferences. Can be "HalpernBruno", "FracTolerated", "gwF"
   *
   * References:
   * -  Bloom JD (2016), _bioRxiv_, DOI: 10.1101/037689 (2016)
   * -  Bloom JD (2014), _Molecular Biology and Evolution_ 31(10):2753-2769.
   */
  class ExperimentallyInformedCodonModel :
    public virtual bpp::AbstractParameterAliasable,
    public virtual bpp::ReversibleSubstitutionModel,
    public bpp::AbstractCodonSubstitutionModel,
    public bpp::AbstractCodonPhaseFrequenciesSubstitutionModel
  {
  private:
    std::string prefix_;
    std::string prefName_;
    bpp::FrequenciesSet* preferences_;
    double omega_; // dN/dS ratio
    double omega2_;
    double stringencyparameter_;
    double rateparameter_;
    bool prefsasparams_;
    double deltar_;
<<<<<<< HEAD
    double f_gwF_;
    std::string fixationmodel_;
=======
    bool divpressure_;
>>>>>>> c2c192f0

  public:
    ExperimentallyInformedCodonModel(
        const bpp::GeneticCode* gCode,
        bpp::FrequenciesSet* preferences, 
        const std::string& prefix,
        bool prefsasparams,
        bool divpressure,
        double maxdeltar,
        double mindeltar,
        double deltar,
        std::string fixationmodel);

    ExperimentallyInformedCodonModel(const ExperimentallyInformedCodonModel& model):
      AbstractParameterAliasable(model),
      AbstractCodonSubstitutionModel(model),
      AbstractCodonPhaseFrequenciesSubstitutionModel(model),
      prefix_(model.prefix_),
      preferences_(model.preferences_->clone()),
      omega_(model.omega_),
      omega2_(model.omega2_),
      stringencyparameter_(model.stringencyparameter_),
      rateparameter_(model.rateparameter_),
      prefsasparams_(model.prefsasparams_),
<<<<<<< HEAD
      divpressure_(model.divpressure_),
      deltar_(model.deltar_),
      fixationmodel_(model.fixationmodel_)
=======
      deltar_(model.deltar_),
      divpressure_(model.divpressure_)
>>>>>>> c2c192f0
      
    {} 

    ExperimentallyInformedCodonModel& operator=(const ExperimentallyInformedCodonModel& model) {
      AbstractParameterAliasable::operator=(model);
      AbstractCodonSubstitutionModel::operator=(model);
      AbstractCodonPhaseFrequenciesSubstitutionModel::operator=(model);
      prefix_ = model.prefix_;
      if (preferences_) delete preferences_;
      preferences_ = model.preferences_->clone();
      omega_ = model.omega_;
      omega2_ = model.omega2_;
      stringencyparameter_ = model.stringencyparameter_;
      rateparameter_ = model.rateparameter_;
      prefsasparams_ = model.prefsasparams_;
      deltar_ = model.deltar_;
<<<<<<< HEAD
      fixationmodel_ = model.fixationmodel_;
=======
      divpressure_ = model.divpressure_;
>>>>>>> c2c192f0
      
      return *this;
    }

    virtual ~ExperimentallyInformedCodonModel();

    ExperimentallyInformedCodonModel* clone() const
    {
      return new ExperimentallyInformedCodonModel(*this);
    }

  public:
    void fireParameterChanged(const bpp::ParameterList& parameterlist);

    std::string getName() const;

    double getCodonsMulRate(size_t i, size_t j) const;

    void setNamespace(const std::string&);

    /*
     * @brief returns the preferences in a map keyed by codon and with value as preferences
     *
     */
    std::map<std::string, double> getPreferences();

    /*
     * @brief gets namespace for preferences
     */
    std::string getPreferencesNamespace();

    /*
     * @brief set the phasefrequencies and fitness of the model from
     * given frequencies, such that the equilibrium frequencies of the
     * model matches at best the given ones.
     * 
     * Matching is done in two steps : first, phase frequencies are
     * matched at best, then the resulting discrepancy (in terms of
     * ratios between the given one and the one computed by the pahse
     * frequencies) is given for matching to the fitness.
     *
     * @ param frequencies  the frequencies to match on.
     */
    void setFreq(std::map<int,double>& frequencies);

  };

} // end of namespace bppextensions.<|MERGE_RESOLUTION|>--- conflicted
+++ resolved
@@ -94,12 +94,9 @@
     double rateparameter_;
     bool prefsasparams_;
     double deltar_;
-<<<<<<< HEAD
+    bool divpressure_;
     double f_gwF_;
     std::string fixationmodel_;
-=======
-    bool divpressure_;
->>>>>>> c2c192f0
 
   public:
     ExperimentallyInformedCodonModel(
@@ -124,14 +121,10 @@
       stringencyparameter_(model.stringencyparameter_),
       rateparameter_(model.rateparameter_),
       prefsasparams_(model.prefsasparams_),
-<<<<<<< HEAD
+      deltar_(model.deltar_),
       divpressure_(model.divpressure_),
-      deltar_(model.deltar_),
+      f_gwF_(model.f_gwF_),
       fixationmodel_(model.fixationmodel_)
-=======
-      deltar_(model.deltar_),
-      divpressure_(model.divpressure_)
->>>>>>> c2c192f0
       
     {} 
 
@@ -148,11 +141,9 @@
       rateparameter_ = model.rateparameter_;
       prefsasparams_ = model.prefsasparams_;
       deltar_ = model.deltar_;
-<<<<<<< HEAD
+      divpressure_ = model.divpressure_;
+      f_gwF = model.f_gwF_;
       fixationmodel_ = model.fixationmodel_;
-=======
-      divpressure_ = model.divpressure_;
->>>>>>> c2c192f0
       
       return *this;
     }
